--- conflicted
+++ resolved
@@ -121,7 +121,7 @@
   | {
       type: ActionType.configMethodChange;
       payload: { configuration_method: CONFIGURATION_METHOD };
-    }
+    };
 
 function dbReducer(
   state: Partial<DatabaseObject> | null,
@@ -538,21 +538,12 @@
           />
           {!isLoading && !db && (
             <SelectDatabaseStyles>
-<<<<<<< HEAD
               <Label className="label-select">
                 What database would you like to connect?
               </Label>
               <Select
                 style={{ width: '100%' }}
                 onChange={(option: string) => {
-=======
-              <label className="label-select">
-                What database would you like to connect?
-              </label>
-              <Select
-                style={{ width: '100%' }}
-                onChange={option => {
->>>>>>> d5c51671
                   setDB({
                     type: ActionType.dbSelected,
                     payload: {
@@ -562,11 +553,7 @@
                   });
                 }}
               >
-<<<<<<< HEAD
                 {availableDbs?.databases?.map((database: DatabaseForm) => (
-=======
-                {availableDbs?.databases?.map(database => (
->>>>>>> d5c51671
                   <Select.Option value={database.engine} key={database.engine}>
                     {database.name}
                   </Select.Option>
