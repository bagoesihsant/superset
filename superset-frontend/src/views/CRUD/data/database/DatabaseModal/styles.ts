/**
 * Licensed to the Apache Software Foundation (ASF) under one
 * or more contributor license agreements.  See the NOTICE file
 * distributed with this work for additional information
 * regarding copyright ownership.  The ASF licenses this file
 * to you under the Apache License, Version 2.0 (the
 * "License"); you may not use this file except in compliance
 * with the License.  You may obtain a copy of the License at
 *
 *   http://www.apache.org/licenses/LICENSE-2.0
 *
 * Unless required by applicable law or agreed to in writing,
 * software distributed under the License is distributed on an
 * "AS IS" BASIS, WITHOUT WARRANTIES OR CONDITIONS OF ANY
 * KIND, either express or implied.  See the License for the
 * specific language governing permissions and limitations
 * under the License.
 */

import { styled, css, SupersetTheme } from '@superset-ui/core';
import { JsonEditor } from 'src/components/AsyncAceEditor';
import Tabs from 'src/components/Tabs';

const CTAS_CVAS_SCHEMA_FORM_HEIGHT = 102;
const EXPOSE_IN_SQLLAB_FORM_HEIGHT = CTAS_CVAS_SCHEMA_FORM_HEIGHT + 52;
const EXPOSE_ALL_FORM_HEIGHT = EXPOSE_IN_SQLLAB_FORM_HEIGHT + 102;

const anticonHeight = 12;

export const StyledFormHeader = styled.header`
  border-bottom: ${({ theme }) => `${theme.gridUnit * 0.25}px solid
    ${theme.colors.grayscale.light2};`}
  padding-left: ${({ theme }) => theme.gridUnit * 4}px;
  padding-right: ${({ theme }) => theme.gridUnit * 4}px;
  margin-bottom: ${({ theme }) => theme.gridUnit * 4}px;
  .helper {
    color: ${({ theme }) => theme.colors.grayscale.base};
    font-size: ${({ theme }) => theme.typography.sizes.s - 1}px;
  }
  h4 {
    color: ${({ theme }) => theme.colors.grayscale.dark2};
    font-weight: bold;
    font-size: ${({ theme }) => theme.typography.sizes.l}px;
  }

  .select-db {
    .helper {
      margin-top: 0;
    }
    h4 {
      margin: 0 0 29px;
    }
  }
`;

export const antdCollapseStyles = (theme: SupersetTheme) => css`
  .ant-collapse-header {
    padding-top: ${theme.gridUnit * 3.5}px;
    padding-bottom: ${theme.gridUnit * 2.5}px;

    .anticon.ant-collapse-arrow {
      top: calc(50% - ${anticonHeight / 2}px);
    }
    .helper {
      color: ${theme.colors.grayscale.base};
    }
  }
  h4 {
    font-size: 16px;
    font-weight: bold;
    margin-top: 0;
    margin-bottom: ${theme.gridUnit}px;
  }
  p.helper {
    margin-bottom: 0;
    padding: 0;
  }
`;

export const antDTabsStyles = css`
  .ant-tabs-top > .ant-tabs-nav {
    margin-bottom: 0;
  }
  .ant-tabs-tab {
    margin-right: 0;
  }
`;

export const antDModalNoPaddingStyles = css`
  .ant-modal-body {
    padding-left: 0;
    padding-right: 0;
  }
`;

export const formScrollableStyles = (theme: SupersetTheme) => css`
  padding-left: ${theme.gridUnit * 4}px;
  padding-right: ${theme.gridUnit * 4}px;
`;

export const antDModalStyles = (theme: SupersetTheme) => css`
  .ant-modal-header {
    padding: ${theme.gridUnit * 4.5}px ${theme.gridUnit * 4}px
      ${theme.gridUnit * 4}px;
  }

  .ant-modal-close-x .close {
    color: ${theme.colors.grayscale.dark1};
    opacity: 1;
  }
  .ant-modal-title > h4 {
    font-weight: bold;
  }
`;

export const antDAlertStyles = (theme: SupersetTheme) => css`
  border: 1px solid ${theme.colors.info.base};
  padding: ${theme.gridUnit * 4}px;
  margin: ${theme.gridUnit * 8}px 0 0;
  .ant-alert-message {
    color: ${theme.colors.info.dark2};
    font-size: ${theme.typography.sizes.s + 1}px;
    font-weight: bold;
  }
  .ant-alert-description {
    color: ${theme.colors.info.dark2};
    font-size: ${theme.typography.sizes.s + 1}px;
    line-height: ${theme.gridUnit * 4}px;
    .ant-alert-icon {
      margin-right: ${theme.gridUnit * 2.5}px;
      font-size: ${theme.typography.sizes.l + 1}px;
      position: relative;
      top: ${theme.gridUnit / 4}px;
    }
  }
`;

export const formHelperStyles = (theme: SupersetTheme) => css`
  .required {
    margin-left: ${theme.gridUnit / 2}px;
    color: ${theme.colors.error.base};
  }

  .helper {
    display: block;
    padding: ${theme.gridUnit}px 0;
    color: ${theme.colors.grayscale.light1};
    font-size: ${theme.typography.sizes.s - 1}px;
    text-align: left;
  }
`;

export const wideButton = (theme: SupersetTheme) => css`
  width: 100%;
  border: 1px solid ${theme.colors.primary.dark2};
  color: ${theme.colors.primary.dark2};
  &:hover,
  &:focus {
    border: 1px solid ${theme.colors.primary.dark1};
    color: ${theme.colors.primary.dark1};
  }
`;

export const formStyles = (theme: SupersetTheme) => css`
  .form-group {
    margin-bottom: ${theme.gridUnit * 4}px;
    &-w-50 {
      display: inline-block;
      width: ${`calc(50% - ${theme.gridUnit * 4}px)`};
      & + .form-group-w-50 {
        margin-left: ${theme.gridUnit * 8}px;
      }
    }
  }
  .control-label {
    color: ${theme.colors.grayscale.dark1};
    font-size: ${theme.typography.sizes.s - 1}px;
  }
  .helper {
    color: ${theme.colors.grayscale.light1};
    font-size: ${theme.typography.sizes.s - 1}px;
    margin-top: ${theme.gridUnit * 1.5}px;
  }
  .ant-tabs-content-holder {
    overflow: auto;
    max-height: 475px;
  }
`;

export const validatedFormStyles = (theme: SupersetTheme) => css`
  label {
    color: ${theme.colors.grayscale.dark1};
    font-size: ${theme.typography.sizes.s - 1}px;
    margin-bottom: 0;
  }
`;

export const StyledInputContainer = styled.div`
  margin-bottom: ${({ theme }) => theme.gridUnit * 6}px;
  &.mb-0 {
    margin-bottom: 0;
  }
  &.mb-8 {
    margin-bottom: ${({ theme }) => theme.gridUnit * 2}px;
  }

  .control-label {
    color: ${({ theme }) => theme.colors.grayscale.dark1};
    font-size: ${({ theme }) => theme.typography.sizes.s - 1}px;
    margin-bottom: ${({ theme }) => theme.gridUnit * 2}px;
  }

  &.extra-container {
    padding-top: 8px;
  }

  .input-container {
    display: flex;
    align-items: top;

    label {
      display: flex;
      margin-left: ${({ theme }) => theme.gridUnit * 2}px;
      margin-top: ${({ theme }) => theme.gridUnit * 0.75}px;
      font-family: ${({ theme }) => theme.typography.families.sansSerif};
      font-size: ${({ theme }) => theme.typography.sizes.m}px;
    }

    i {
      margin: 0 ${({ theme }) => theme.gridUnit}px;
    }
  }

  input,
  textarea {
    flex: 1 1 auto;
  }

  textarea {
    height: 160px;
    resize: none;
  }

  input::placeholder,
  textarea::placeholder {
    color: ${({ theme }) => theme.colors.grayscale.light1};
  }

  textarea,
  input[type='text'],
  input[type='number'] {
    padding: ${({ theme }) => theme.gridUnit * 1.5}px
      ${({ theme }) => theme.gridUnit * 2}px;
    border-style: none;
    border: 1px solid ${({ theme }) => theme.colors.grayscale.light2};
    border-radius: ${({ theme }) => theme.gridUnit}px;

    &[name='name'] {
      flex: 0 1 auto;
      width: 40%;
    }
  }
  &.expandable {
    height: 0;
    overflow: hidden;
    transition: height 0.25s;
    margin-left: ${({ theme }) => theme.gridUnit * 8}px;
    margin-bottom: 0;
    padding: 0;
    .control-label {
      margin-bottom: 0;
    }
    &.open {
      height: ${CTAS_CVAS_SCHEMA_FORM_HEIGHT}px;
      padding-right: ${({ theme }) => theme.gridUnit * 5}px;
    }
  }
`;

export const StyledJsonEditor = styled(JsonEditor)`
  flex: 1 1 auto;
  border: 1px solid ${({ theme }) => theme.colors.grayscale.light2};
  border-radius: ${({ theme }) => theme.gridUnit}px;
`;

export const StyledExpandableForm = styled.div`
  padding-top: ${({ theme }) => theme.gridUnit}px;
  .input-container {
    padding-top: ${({ theme }) => theme.gridUnit}px;
    padding-bottom: ${({ theme }) => theme.gridUnit}px;
  }
  &.expandable {
    height: 0;
    overflow: hidden;
    transition: height 0.25s;
    margin-left: ${({ theme }) => theme.gridUnit * 7}px;
    &.open {
      height: ${EXPOSE_IN_SQLLAB_FORM_HEIGHT}px;
      &.ctas-open {
        height: ${EXPOSE_ALL_FORM_HEIGHT}px;
      }
    }
  }
`;

export const StyledBasicTab = styled(Tabs.TabPane)`
  padding-left: ${({ theme }) => theme.gridUnit * 4}px;
  padding-right: ${({ theme }) => theme.gridUnit * 4}px;
  margin-top: ${({ theme }) => theme.gridUnit * 6}px;
`;

export const buttonLinkStyles = css`
  font-weight: 400;
  text-transform: initial;
`;

export const TabHeader = styled.div`
  display: flex;
  flex-direction: column;
  justify-content: center;
  padding: 0px;
  margin: 0 ${({ theme }) => theme.gridUnit * 4}px
    ${({ theme }) => theme.gridUnit * 8}px;

  .helper {
    color: ${({ theme }) => theme.colors.grayscale.base};
    font-size: ${({ theme }) => theme.typography.sizes.s - 1}px;
    margin: 0px;
  }
`;

export const CreateHeaderTitle = styled.div`
  color: ${({ theme }) => theme.colors.grayscale.dark2};
  font-weight: bold;
  font-size: ${({ theme }) => theme.typography.sizes.m}px;
  padding: ${({ theme }) => theme.gridUnit * 1}px 0;
`;

export const CreateHeaderSubtitle = styled.div`
  color: ${({ theme }) => theme.colors.grayscale.dark1};
  font-size: ${({ theme }) => theme.typography.sizes.s}px;
`;

export const EditHeaderTitle = styled.div`
  color: ${({ theme }) => theme.colors.grayscale.light1};
  font-size: ${({ theme }) => theme.typography.sizes.s - 1}px;
  text-transform: uppercase;
`;

export const EditHeaderSubtitle = styled.div`
  color: ${({ theme }) => theme.colors.grayscale.dark1};
  font-size: ${({ theme }) => theme.typography.sizes.l}px;
  font-weight: bold;
`;

<<<<<<< HEAD
export const CredentialInfoForm = styled.div`
  .label-select {
    text-transform: uppercase;
    color: ${({ theme }) => theme.colors.grayscale.dark1};
    font-size: 11px;
    margin: 0 0 ${({ theme }) => theme.gridUnit * 2}px;
  }

  .label-paste {
    color: ${({ theme }) => theme.colors.grayscale.light1};
    font-size: 11px;
    line-height: 16px;
  }

  .input-container {
    margin: ${({ theme }) => theme.gridUnit * 7}px 0;
    display: flex;
    flex-direction: column;
}
  }
  .input-form {
    height: 100px;
    width: 100%;
    border: 1px solid ${({ theme }) => theme.colors.grayscale.light2};
    resize: vertical;
  }

  .input-container {
    .input-upload {
      display: none;
    }
    .input-upload-current {
      display: flex;
      justify-content: space-between;
    }
    .input-upload-btn {
      width: ${({ theme }) => theme.gridUnit * 32}px
    }
  }
=======
export const SelectDatabaseStyles = styled.div`
  margin: 0 ${({ theme }) => theme.gridUnit * 8}px;

  .preferred {
    display: flex;
    flex-wrap: wrap;
    justify-content: space-between;
    margin-bottom: ${({ theme }) => theme.gridUnit * 16}px;
  }

  .preferred-item {
    width: 133px;
    height: 133px;
  }

  .available {
    .available-label {
      font-weight: bold;
      margin-top: ${({ theme }) => theme.gridUnit * 16}px;
      margin-bottom: ${({ theme }) => theme.gridUnit * 8}px;
    }
  }

  .label-available-select {
    text-transform: uppercase;
    font-size: ${({ theme }) => theme.typography.sizes.s - 1}px;
  }
>>>>>>> 120866c8
`;<|MERGE_RESOLUTION|>--- conflicted
+++ resolved
@@ -353,7 +353,6 @@
   font-weight: bold;
 `;
 
-<<<<<<< HEAD
 export const CredentialInfoForm = styled.div`
   .label-select {
     text-transform: uppercase;
@@ -392,8 +391,8 @@
     .input-upload-btn {
       width: ${({ theme }) => theme.gridUnit * 32}px
     }
-  }
-=======
+  }`;
+
 export const SelectDatabaseStyles = styled.div`
   margin: 0 ${({ theme }) => theme.gridUnit * 8}px;
 
@@ -421,5 +420,4 @@
     text-transform: uppercase;
     font-size: ${({ theme }) => theme.typography.sizes.s - 1}px;
   }
->>>>>>> 120866c8
 `;