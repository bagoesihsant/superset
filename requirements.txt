--- conflicted
+++ resolved
@@ -29,12 +29,8 @@
 flask-compress==1.4.0
 flask-jwt-extended==3.20.0  # via flask-appbuilder
 flask-login==0.4.1        # via flask-appbuilder
-<<<<<<< HEAD
-flask-migrate==2.1.1
+flask-migrate==2.5.2
 flask-oauthlib==0.9.5
-=======
-flask-migrate==2.5.2
->>>>>>> b8ca0783
 flask-openid==1.2.5       # via flask-appbuilder
 flask-sqlalchemy==2.4.0   # via flask-appbuilder, flask-migrate
 flask-talisman==0.7.0
