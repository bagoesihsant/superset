--- conflicted
+++ resolved
@@ -239,21 +239,12 @@
 
     @property
     def parameters(self) -> Dict[str, Any]:
-<<<<<<< HEAD
-        if hasattr(self.db_engine_spec, "parameters_schema") and hasattr(
-            self.db_engine_spec, "get_parameters_from_uri"
-        ):
-            uri = make_url(self.sqlalchemy_uri_decrypted)
-            encrypted_extra = self.get_encrypted_extra()
-            return self.db_engine_spec.get_parameters_from_uri(uri, encrypted_extra=encrypted_extra)  # type: ignore
-=======
         uri = make_url(self.sqlalchemy_uri_decrypted)
         encrypted_extra = self.get_encrypted_extra()
         try:
             parameters = self.db_engine_spec.get_parameters_from_uri(uri, encrypted_extra=encrypted_extra)  # type: ignore
         except Exception:  # pylint: disable=broad-except
             parameters = {}
->>>>>>> 42cb5266
 
         return {}
 
