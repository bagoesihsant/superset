# Licensed to the Apache Software Foundation (ASF) under one
# or more contributor license agreements.  See the NOTICE file
# distributed with this work for additional information
# regarding copyright ownership.  The ASF licenses this file
# to you under the Apache License, Version 2.0 (the
# "License"); you may not use this file except in compliance
# with the License.  You may obtain a copy of the License at
#
#   http://www.apache.org/licenses/LICENSE-2.0
#
# Unless required by applicable law or agreed to in writing,
# software distributed under the License is distributed on an
# "AS IS" BASIS, WITHOUT WARRANTIES OR CONDITIONS OF ANY
# KIND, either express or implied.  See the License for the
# specific language governing permissions and limitations
# under the License.
# pylint: disable=too-few-public-methods,invalid-name
from dataclasses import dataclass  # pylint: disable=wrong-import-order
from enum import Enum
from typing import Any, Dict, Optional

from flask_babel import gettext as _


class SupersetErrorType(str, Enum):
    """
    Types of errors that can exist within Superset.

    Keep in sync with superset-frontend/src/components/ErrorMessage/types.ts
    and docs/src/pages/docs/Miscellaneous/issue_codes.mdx
    """

    # Frontend errors
    FRONTEND_CSRF_ERROR = "FRONTEND_CSRF_ERROR"
    FRONTEND_NETWORK_ERROR = "FRONTEND_NETWORK_ERROR"
    FRONTEND_TIMEOUT_ERROR = "FRONTEND_TIMEOUT_ERROR"

    # DB Engine errors
    GENERIC_DB_ENGINE_ERROR = "GENERIC_DB_ENGINE_ERROR"
    COLUMN_DOES_NOT_EXIST_ERROR = "COLUMN_DOES_NOT_EXIST_ERROR"
    TABLE_DOES_NOT_EXIST_ERROR = "TABLE_DOES_NOT_EXIST_ERROR"
    SCHEMA_DOES_NOT_EXIST_ERROR = "SCHEMA_DOES_NOT_EXIST_ERROR"
    CONNECTION_INVALID_USERNAME_ERROR = "CONNECTION_INVALID_USERNAME_ERROR"
    CONNECTION_INVALID_PASSWORD_ERROR = "CONNECTION_INVALID_PASSWORD_ERROR"
    CONNECTION_INVALID_HOSTNAME_ERROR = "CONNECTION_INVALID_HOSTNAME_ERROR"
    CONNECTION_PORT_CLOSED_ERROR = "CONNECTION_PORT_CLOSED_ERROR"
    CONNECTION_INVALID_PORT_ERROR = "CONNECTION_INVALID_PORT_ERROR"
    CONNECTION_HOST_DOWN_ERROR = "CONNECTION_HOST_DOWN_ERROR"
    CONNECTION_ACCESS_DENIED_ERROR = "CONNECTION_ACCESS_DENIED_ERROR"
    CONNECTION_UNKNOWN_DATABASE_ERROR = "CONNECTION_UNKNOWN_DATABASE_ERROR"
    CONNECTION_DATABASE_PERMISSIONS_ERROR = "CONNECTION_DATABASE_PERMISSIONS_ERROR"
    CONNECTION_MISSING_PARAMETERS_ERROR = "CONNECTION_MISSING_PARAMETERS_ERROR"
    OBJECT_DOES_NOT_EXIST_ERROR = "OBJECT_DOES_NOT_EXIST_ERROR"
    SYNTAX_ERROR = "SYNTAX_ERROR"

    # Viz errors
    VIZ_GET_DF_ERROR = "VIZ_GET_DF_ERROR"
    UNKNOWN_DATASOURCE_TYPE_ERROR = "UNKNOWN_DATASOURCE_TYPE_ERROR"
    FAILED_FETCHING_DATASOURCE_INFO_ERROR = "FAILED_FETCHING_DATASOURCE_INFO_ERROR"

    # Security access errors
    TABLE_SECURITY_ACCESS_ERROR = "TABLE_SECURITY_ACCESS_ERROR"
    DATASOURCE_SECURITY_ACCESS_ERROR = "DATASOURCE_SECURITY_ACCESS_ERROR"
    DATABASE_SECURITY_ACCESS_ERROR = "DATABASE_SECURITY_ACCESS_ERROR"
    QUERY_SECURITY_ACCESS_ERROR = "QUERY_SECURITY_ACCESS_ERROR"
    MISSING_OWNERSHIP_ERROR = "MISSING_OWNERSHIP_ERROR"

    # Other errors
    BACKEND_TIMEOUT_ERROR = "BACKEND_TIMEOUT_ERROR"
    DATABASE_NOT_FOUND_ERROR = "DATABASE_NOT_FOUND_ERROR"

    # Sql Lab errors
    MISSING_TEMPLATE_PARAMS_ERROR = "MISSING_TEMPLATE_PARAMS_ERROR"
    INVALID_TEMPLATE_PARAMS_ERROR = "INVALID_TEMPLATE_PARAMS_ERROR"
    RESULTS_BACKEND_NOT_CONFIGURED_ERROR = "RESULTS_BACKEND_NOT_CONFIGURED_ERROR"
    DML_NOT_ALLOWED_ERROR = "DML_NOT_ALLOWED_ERROR"
    INVALID_CTAS_QUERY_ERROR = "INVALID_CTAS_QUERY_ERROR"
    INVALID_CVAS_QUERY_ERROR = "INVALID_CVAS_QUERY_ERROR"
    SQLLAB_TIMEOUT_ERROR = "SQLLAB_TIMEOUT_ERROR"
    RESULTS_BACKEND_ERROR = "RESULTS_BACKEND_ERROR"
    ASYNC_WORKERS_ERROR = "ASYNC_WORKERS_ERROR"

    # Generic errors
    GENERIC_COMMAND_ERROR = "GENERIC_COMMAND_ERROR"
    GENERIC_BACKEND_ERROR = "GENERIC_BACKEND_ERROR"

    # API errors
    INVALID_PAYLOAD_FORMAT_ERROR = "INVALID_PAYLOAD_FORMAT_ERROR"
    INVALID_PAYLOAD_SCHEMA_ERROR = "INVALID_PAYLOAD_SCHEMA_ERROR"


ISSUE_CODES = {
    1000: _("The datasource is too large to query."),
    1001: _("The database is under an unusual load."),
    1002: _("The database returned an unexpected error."),
    1003: _(
        "There is a syntax error in the SQL query. "
        "Perhaps there was a misspelling or a typo."
    ),
    1004: _("The column was deleted or renamed in the database."),
    1005: _("The table was deleted or renamed in the database."),
    1006: _("One or more parameters specified in the query are missing."),
    1007: _("The hostname provided can't be resolved."),
    1008: _("The port is closed."),
    1009: _("The host might be down, and can't be reached on the provided port."),
    1010: _("Superset encountered an error while running a command."),
    1011: _("Superset encountered an unexpected error."),
    1012: _("The username provided when connecting to a database is not valid."),
    1013: _("The password provided when connecting to a database is not valid."),
    1014: _("Either the username or the password is wrong."),
    1015: _("Either the database is spelled incorrectly or does not exist."),
    1016: _("The schema was deleted or renamed in the database."),
    1017: _("User doesn't have the proper permissions."),
    1018: _("One or more parameters needed to configure a database are missing."),
    1019: _("The submitted payload has the incorrect format."),
    1020: _("The submitted payload has the incorrect schema."),
    1021: _("Results backend needed for asynchronous queries is not configured."),
    1022: _("Database does not allow data manipulation."),
    1023: _(
        "The CTAS (create table as select) doesn't have a "
        "SELECT statement at the end. Please make sure your query has a "
        "SELECT as its last statement. Then, try running your query again."
    ),
    1024: _("CVAS (create view as select) query has more than one statement."),
    1025: _("CVAS (create view as select) query is not a SELECT statement."),
    1026: _("Query is too complex and takes too long to run."),
    1027: _("The database is currently running too many queries."),
    1028: _("One or more parameters specified in the query are malformatted."),
    1029: _("The object does not exist in the given database."),
    1030: _("The query has a syntax error."),
    1031: _("The results backend no longer has the data from the query."),
    1032: _("The query associated with the results was deleted."),
    1033: _(
        "The results stored in the backend were stored in a "
        "different format, and no longer can be deserialized."
    ),
<<<<<<< HEAD
    1034: _("The port number is invalid."),
=======
    1035: _("Failed to start remote query on a worker."),
    1036: _("The database was deleted."),
>>>>>>> e606477e
}


ERROR_TYPES_TO_ISSUE_CODES_MAPPING = {
    SupersetErrorType.BACKEND_TIMEOUT_ERROR: [1000, 1001],
    SupersetErrorType.GENERIC_DB_ENGINE_ERROR: [1002],
    SupersetErrorType.COLUMN_DOES_NOT_EXIST_ERROR: [1003, 1004],
    SupersetErrorType.TABLE_DOES_NOT_EXIST_ERROR: [1003, 1005],
    SupersetErrorType.SCHEMA_DOES_NOT_EXIST_ERROR: [1003, 1016],
    SupersetErrorType.MISSING_TEMPLATE_PARAMS_ERROR: [1006],
    SupersetErrorType.INVALID_TEMPLATE_PARAMS_ERROR: [1028],
    SupersetErrorType.RESULTS_BACKEND_NOT_CONFIGURED_ERROR: [1021],
    SupersetErrorType.DML_NOT_ALLOWED_ERROR: [1022],
    SupersetErrorType.CONNECTION_INVALID_HOSTNAME_ERROR: [1007],
    SupersetErrorType.CONNECTION_PORT_CLOSED_ERROR: [1008],
    SupersetErrorType.CONNECTION_HOST_DOWN_ERROR: [1009],
    SupersetErrorType.GENERIC_COMMAND_ERROR: [1010],
    SupersetErrorType.GENERIC_BACKEND_ERROR: [1011],
    SupersetErrorType.CONNECTION_INVALID_USERNAME_ERROR: [1012],
    SupersetErrorType.CONNECTION_INVALID_PASSWORD_ERROR: [1013],
    SupersetErrorType.CONNECTION_ACCESS_DENIED_ERROR: [1014, 1015],
    SupersetErrorType.CONNECTION_UNKNOWN_DATABASE_ERROR: [1015],
    SupersetErrorType.CONNECTION_DATABASE_PERMISSIONS_ERROR: [1017],
    SupersetErrorType.CONNECTION_MISSING_PARAMETERS_ERROR: [1018],
    SupersetErrorType.INVALID_PAYLOAD_FORMAT_ERROR: [1019],
    SupersetErrorType.INVALID_PAYLOAD_SCHEMA_ERROR: [1020],
    SupersetErrorType.INVALID_CTAS_QUERY_ERROR: [1023],
    SupersetErrorType.INVALID_CVAS_QUERY_ERROR: [1024, 1025],
    SupersetErrorType.SQLLAB_TIMEOUT_ERROR: [1026, 1027],
    SupersetErrorType.OBJECT_DOES_NOT_EXIST_ERROR: [1029],
    SupersetErrorType.SYNTAX_ERROR: [1030],
    SupersetErrorType.RESULTS_BACKEND_ERROR: [1031, 1032, 1033],
<<<<<<< HEAD
    SupersetErrorType.CONNECTION_INVALID_PORT_ERROR: [1034],
=======
    SupersetErrorType.ASYNC_WORKERS_ERROR: [1035],
    SupersetErrorType.DATABASE_NOT_FOUND_ERROR: [1011, 1036],
>>>>>>> e606477e
}


class ErrorLevel(str, Enum):
    """
    Levels of errors that can exist within Superset.

    Keep in sync with superset-frontend/src/components/ErrorMessage/types.ts
    """

    INFO = "info"
    WARNING = "warning"
    ERROR = "error"


@dataclass
class SupersetError:
    """
    An error that is returned to a client.
    """

    message: str
    error_type: SupersetErrorType
    level: ErrorLevel
    extra: Optional[Dict[str, Any]] = None

    def __post_init__(self) -> None:
        """
        Mutates the extra params with user facing error codes that map to backend
        errors.
        """
        issue_codes = ERROR_TYPES_TO_ISSUE_CODES_MAPPING.get(self.error_type)
        if issue_codes:
            self.extra = self.extra or {}
            self.extra.update(
                {
                    "issue_codes": [
                        {
                            "code": issue_code,
                            "message": (
                                f"Issue {issue_code} - {ISSUE_CODES[issue_code]}"
                            ),
                        }
                        for issue_code in issue_codes
                    ]
                }
            )<|MERGE_RESOLUTION|>--- conflicted
+++ resolved
@@ -134,12 +134,9 @@
         "The results stored in the backend were stored in a "
         "different format, and no longer can be deserialized."
     ),
-<<<<<<< HEAD
     1034: _("The port number is invalid."),
-=======
     1035: _("Failed to start remote query on a worker."),
     1036: _("The database was deleted."),
->>>>>>> e606477e
 }
 
 
@@ -172,12 +169,9 @@
     SupersetErrorType.OBJECT_DOES_NOT_EXIST_ERROR: [1029],
     SupersetErrorType.SYNTAX_ERROR: [1030],
     SupersetErrorType.RESULTS_BACKEND_ERROR: [1031, 1032, 1033],
-<<<<<<< HEAD
     SupersetErrorType.CONNECTION_INVALID_PORT_ERROR: [1034],
-=======
     SupersetErrorType.ASYNC_WORKERS_ERROR: [1035],
     SupersetErrorType.DATABASE_NOT_FOUND_ERROR: [1011, 1036],
->>>>>>> e606477e
 }
 
 
